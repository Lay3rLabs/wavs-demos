--- conflicted
+++ resolved
@@ -2,137 +2,6 @@
 
 Very experimental. Very WIP. Very NOT production ready.
 
-<<<<<<< HEAD
 Demos:
 - [NFT with Trigger](./NFT_DEMO.md)
-- [Safe Module](./SAFE_MODULE_DEMO.md)
-=======
-[tg-badge]:
-  https://img.shields.io/endpoint?color=neon&style=flat-square&url=https%3A%2F%2Ftg.sumanjay.workers.dev%2Ffoundry_rs
-[tg-url]: https://t.me/foundry_rs -->
-
-**Template for quickly getting started with developing WAVS Rust applications**
-
-A comprehensive template for developing WAVS (WebAssembly AVS) applications using Rust and Solidity. This template provides a pre-configured development environment with integrated testing frameworks for both Rust and Solidity components.
-
-## Installation
-
-Create a new project using this template:
-
-```bash
-# If you don't have forge: `curl -L https://foundry.paradigm.xyz | bash`
-forge init --template Lay3rLabs/wavs-foundry-template my-wavs
-```
-
-### Solidity
-
-```bash
-# Initialize the submodule dependencies
-forge install
-
-# Build the contracts
-forge build
-
-# Run the solidity tests. alias: `make test`
-forge test
-```
-
-> You can also use `make build` to build the contracts, bindings, and components.
-
-## Rust
-
-```bash
-# Generate new bindings from your contract(s)
-make bindings
-
-# Run rust tests
-make test
-```
-
-## WAVS
-
-### Install the WAVS CLI
-
-```bash
-# MacOS: if you get permission errors: eval `ssh-agent -s` && ssh-add
-(cd lib/WAVS; cargo install --path ./packages/cli)
-```
-
-### Start Anvil, WAVS, and Deploy Eigenlayer
-
-```bash
-# copy over the .env file
-cp .env.example .env
-
-# [!] Get your key from: https://openweathermap.org/
-# Update the WAVS_ENV_OPEN_WEATHER_API_KEY in the .env file with your key`
-
-# MacOS Docker:
-# Docker Engine -> Settings -> Resources -> Network -> 'Enable Host Networking'
-# or
-# brew install chipmk/tap/docker-mac-net-connect && sudo brew services start chipmk/tap/docker-mac-net-connect
-make start-all
-```
-
-### Upload your WAVS Service Manager
-
-```bash
-# Deploy
-export FOUNDRY_ANVIL_PRIVATE_KEY=0xac0974bec39a17e36ba4a6b4d238ff944bacb478cbed5efcae784d7bf4f2ff80
-forge script ./script/WavsSubmit.s.sol --rpc-url http://localhost:8545 --broadcast
-
-# Grab deployed service manager from script file output
-export SERVICE_HANDLER_ADDR=`jq -r '.service_handler' "./.docker/cli/script_deploy.json"`
-echo "Service Handler Addr: $SERVICE_HANDLER_ADDR"
-
-export TRIGGER_ADDR=`jq -r '.trigger' "./.docker/cli/script_deploy.json"`; echo "Trigger Addr: $TRIGGER_ADDR"
-
-wavs-cli deploy-eigen-service-manager --data ./.docker/cli --service-handler ${SERVICE_HANDLER_ADDR}
-export SERVICE_MANAGER=0x0e801d84fa97b50751dbf25036d067dcf18858bf
-
-# Set the service manager in the service handler
-# - handleAddPayload can only be called by onlyServiceManager
-# - add-task requires to getServiceManager() from the contract to deploy
-cast send ${SERVICE_HANDLER_ADDR} "setServiceManager(address)" ${SERVICE_MANAGER} --rpc-url http://localhost:8545 --private-key $FOUNDRY_ANVIL_PRIVATE_KEY
-# cast call ${SERVICE_HANDLER_ADDR} "getServiceManager()(address)" --rpc-url http://localhost:8545
-```
-
-### Build WASI components
-
-> Install `cargo binstall cargo-component` if you have not already. -- https://github.com/bytecodealliance/cargo-component#installation
-
-```bash
-make wasi-build
-
-# TODO: currently broken upstream
-# Verify execution works as expected without deploying
-# wavs-cli exec --component $(pwd)/compiled/eth_trigger_weather.wasm --input Nashville,TN
-```
-
-## Deploy Service and Verify
-
-```bash
-# add read-write access
-sudo chmod 0666 .docker/cli/deployments.json
-
-# Contract trigger function signature to listen for
-trigger_event=$(cast sig-event "NewTrigger(bytes)"); echo "Trigger Event: $trigger_event"
-
-service_info=`wavs-cli deploy-service --log-level=error --data ./.docker/cli --component $(pwd)/compiled/eth_trigger_weather.wasm \
-  --trigger-event-name ${trigger_event:2} \
-  --trigger eth-contract-event \
-  --trigger-address ${TRIGGER_ADDR} \
-  --submit-address ${SERVICE_MANAGER} \
-  --service-config '{"fuelLimit":100000000,"maxGas":5000000,"hostEnvs":["WAVS_ENV_OPEN_WEATHER_API_KEY"],"kv":[],"workflowId":"default","componentId":"default"}'`
-
-echo "Service info: $service_info"
-
-# Submit AVS request -> chain
-SERVICE_ID=`echo $service_info | jq -r .service[0]`; echo "Service ID: $SERVICE_ID"
-wavs-cli add-task --input "Nashville,TN" --data ./.docker/cli --service-id ${SERVICE_ID}
-
-# Grab data from the contract directly
-hex_bytes=$(cast decode-abi "getData(uint64)(bytes)" `cast call ${SERVICE_HANDLER_ADDR} "getData(uint64)" 1`)
-echo `cast --to-ascii $hex_bytes`
-```
->>>>>>> e40b4c31
+- [Safe Module](./SAFE_MODULE_DEMO.md)